[tool.poetry]
name = "gpt-researcher"
<<<<<<< HEAD
version = "0.13.3"
=======
version = "0.12.18"
>>>>>>> f7e63d2a
description = "GPT Researcher is an autonomous agent designed for comprehensive online research on a variety of tasks."
authors = ["Assaf Elovic <assaf.elovic@gmail.com>"]
license = "MIT"
readme = "README.md"

[tool.poetry.dependencies]
python = ">=3.11, <4"
aiofiles = ">=23.2.1"
arxiv = ">=2.0.0"
beautifulsoup4 = ">=4.12.2"
colorama = ">=0.4.6"
duckduckgo_search = ">=4.1.1"
fastapi = ">=0.104.1"
htmldocx = "^0.0.6"
jinja2 = ">=3.1.2"
json-repair = "^0.29.8"
json5 = "^0.9.25"
langchain = "^0.3.18"
langchain_community = "^0.3.17"
langchain-openai = "^0.3.6"
langgraph = ">=0.2.73,<0.3"
loguru = "^0.7.2"
lxml = { version = ">=4.9.2", extras = ["html_clean"] }
markdown = ">=3.5.1"
md2pdf = ">=1.0.1"
mistune = "^3.0.2"
openai = ">=1.3.3"
pydantic = ">=2.5.1"
PyMuPDF = ">=1.23.6"
python-docx = "^1.1.0"
python-dotenv = ">=1.0.0"
python-multipart = ">=0.0.6"
pyyaml = ">=6.0.1"
requests = ">=2.31.0"
SQLAlchemy = ">=2.0.28"
tiktoken = ">=0.7.0"
unstructured = ">=0.13"
uvicorn = ">=0.24.0.post1"
websockets = "^13.1"
# Model Context Protocol support
mcp = { version = ">=1.0.0", markers = "platform_system != 'Windows'" }
langchain-mcp-adapters = ">=0.1.0"

[build-system]
requires = ["poetry-core"]
build-backend = "poetry.core.masonry.api"

[tool.pytest.ini_options]
asyncio_mode = "strict"
addopts = "-v"
testpaths = ["tests"]
python_files = "test_*.py"
asyncio_fixture_loop_scope = "function"

[tool.uv.sources]
gpt-researcher = { workspace = true }

[project]
name = "gpt-researcher"
version = "0.13.4"
description = "GPT Researcher is an autonomous agent designed for comprehensive online research on a variety of tasks."
authors = [{ name = "Assaf Elovic", email = "assaf.elovic@gmail.com" }]
license = { text = "MIT" }
readme = "README.md"
requires-python = ">=3.11, <4"
dependencies = [
    "aiofiles>=23.2.1",
    # Core dependencies
    "aiohappyeyeballs>=2.6.1",
    "aiohttp>=3.12.0",
    "aiosignal>=1.3.2",
    "annotated-types>=0.7.0",
    "anyio>=4.9.0",
    "arxiv>=2.0.0",
    "attrs>=25.3.0",
    "backoff>=2.2.1",
    "beautifulsoup4>=4.12.2",
    "brotli>=1.1.0",
    "certifi>=2025.4.26",
    "cffi>=1.17.1",
    "chardet>=5.2.0",
    "charset-normalizer>=3.4.2",
    "click>=8.2.1",
    "colorama>=0.4.6",
    "cryptography>=45.0.2",
    "cssselect2>=0.8.0",
    "dataclasses-json>=0.6.7",
    "distro>=1.9.0",
    "docopt>=0.6.2",
    "duckduckgo-search>=4.1.1",
    "emoji>=2.14.1",
    "fastapi>=0.104.1",
    "feedparser>=6.0.11",
    "filelock>=3.18.0",
    "filetype>=1.2.0",
    "fonttools>=4.58.0",
    "frozenlist>=1.6.0",
    "fsspec>=2025.5.1",
    "greenlet>=3.2.2",
    "h11>=0.16.0",
    "html5lib>=1.1",
    "htmldocx>=0.0.6",
    "httpcore>=1.0.9",
    "httpx>=0.28.1",
    "httpx-aiohttp>=0.1.4",
    "httpx-sse>=0.4.0",
    "huggingface-hub>=0.32.0",
    "idna>=3.10",
    "importlib-metadata>=8.7.0",
    "jinja2>=3.1.6",
    "jiter>=0.10.0",
    "joblib>=1.5.1",
    "json-repair>=0.44.0",
    "json5>=0.12.0",
    "jsonpatch>=1.33",
    "jsonpointer>=3.0.0",
    "jsonschema>=4.23.0",
    "jsonschema-specifications>=2025.4.1",
    "kiwisolver>=1.4.8",
    "langchain-community>=0.3.17",
    "langchain-core>=0.3.61",
    "langchain-ollama>=0.3.3",
    "langchain-openai>=0.3.6",
    "langchain-text-splitters>=0.3.8",
    "langdetect>=1.0.9",
    "langgraph>=0.2.76",
    "langgraph-checkpoint>=2.0.26",
    "langgraph-cli>=0.2.10",
    "langgraph-sdk>=0.1.70",
    "langsmith>=0.3.42",
    "litellm>=1.71.0",
    "loguru>=0.7.3",
    "lxml>=5.4.0",
    "markdown>=3.8",
    "markdown2>=2.5.3",
    "markupsafe>=3.0.2",
    "marshmallow>=3.26.1",
    "mcp>=1.9.1",
    "md2pdf>=1.0.1",
    "mistune>=3.1.3",
    "multidict>=6.4.4",
    "mypy-extensions>=1.1.0",
    "nest-asyncio>=1.6.0",
    "nltk>=3.9.1",
    "numpy>=2.2.6",
    "olefile>=0.47",
    "ollama>=0.4.8",
    "openai>=1.82.0",
    "orjson>=3.10.18",
    "ormsgpack>=1.10.0",
    "packaging>=24.2",
    "pillow>=11.2.1",
    "primp>=0.15.0",
    "propcache>=0.3.1",
    "psutil>=7.0.0",
    "pycparser>=2.22",
    "pydantic>=2.11.5",
    "pydantic-core>=2.33.2",
    "pydantic-settings>=2.9.1",
    "pydyf>=0.11.0",
    "pymupdf>=1.26.0",
    "pypdf>=5.5.0",
    "pyphen>=0.17.2",
    "python-docx>=1.1.2",
    "python-dotenv>=1.1.0",
    "python-iso639>=2025.2.18",
    "python-magic>=0.4.27",
    "python-multipart>=0.0.20",
    "python-oxmsg>=0.0.2",
    "pyyaml>=6.0.2",
    "rapidfuzz>=3.13.0",
    "referencing>=0.36.2",
    "regex>=2024.11.6",
    "requests>=2.32.3",
    "requests-toolbelt>=1.0.0",
    "rpds-py>=0.25.1",
    "sgmllib3k>=1.0.0",
    "six>=1.17.0",
    "sniffio>=1.3.1",
    "soupsieve>=2.7",
    "sqlalchemy>=2.0.41",
    "sse-starlette>=2.3.5",
    "starlette>=0.46.2",
    "tenacity>=9.1.2",
    "tiktoken>=0.9.0",
    "tinycss2>=1.4.0",
    "tinyhtml5>=2.0.0",
    "tokenizers>=0.21.1",
    "tqdm>=4.67.1",
    "typing-extensions>=4.13.2",
    "typing-inspect>=0.9.0",
    "typing-inspection>=0.4.1",
    "unstructured>=0.17.2",
    "unstructured-client>=0.35.0",
    "urllib3>=2.4.0",
    "uvicorn>=0.34.2",
    "weasyprint>=65.1 ; sys_platform != 'win32'",
    "webencodings>=0.5.1",
    "websockets>=15.0.1",
    "win32-setctime>=1.2.0",
    "wrapt>=1.17.2",
    "yarl>=1.20.0",
    "zipp>=3.21.0",
    "zopfli>=0.2.3.post1",
    "zstandard>=0.23.0",
]

[project.optional-dependencies]
requirements-txt = [
    "arxiv_client",
    "azure-storage-blob",
    "duckduckgo_search",
    "exa_py",
    "firecrawl",
    "langchain-anthropic",
    "langchain-cohere",
    "langchain-dashscope",
    "langchain-fireworks",
    "langchain-gigachat",
    "langchain-google-genai",
    "langchain-google-vertexai",
    "langchain-groq",
    "langchain-huggingface",
    "langchain-mistralai",
    "langchain-together",
    "langchain-xai",
    "playwright",
    "scrapy",
    "selenium",
]

[dependency-groups]
dev = [
    "types-aiofiles>=24.1.0.20250516",
    "types-beautifulsoup4>=4.12.0.20250516",
    "types-colorama>=0.4.15.20240311",
    "types-markdown>=3.8.0.20250415",
    "types-requests>=2.32.0.20250515",
]<|MERGE_RESOLUTION|>--- conflicted
+++ resolved
@@ -1,10 +1,6 @@
 [tool.poetry]
 name = "gpt-researcher"
-<<<<<<< HEAD
 version = "0.13.3"
-=======
-version = "0.12.18"
->>>>>>> f7e63d2a
 description = "GPT Researcher is an autonomous agent designed for comprehensive online research on a variety of tasks."
 authors = ["Assaf Elovic <assaf.elovic@gmail.com>"]
 license = "MIT"
