from setuptools import find_packages, setup

<<<<<<< HEAD
LATEST_VERSION = "0.13.3"
=======
LATEST_VERSION = "0.13.4"
>>>>>>> f7e63d2a

exclude_packages = [
    "selenium",
    "webdriver",
    "fastapi",
    "fastapi.*",
    "uvicorn",
    "jinja2",
    "gpt-researcher",
    "langgraph"
]

with open(r"README.md", "r", encoding="utf-8") as f:
    long_description = f.read()

with open("requirements.txt", "r") as f:
    reqs = [line.strip() for line in f if not any(pkg in line for pkg in exclude_packages)]

setup(
    name="gpt-researcher",
    version=LATEST_VERSION,
    description="GPT Researcher is an autonomous agent designed for comprehensive web research on any task",
    package_dir={'gpt_researcher': 'gpt_researcher'},
    packages=find_packages(exclude=exclude_packages),
    long_description=long_description,
    long_description_content_type="text/markdown",
    url="https://github.com/assafelovic/gpt-researcher",
    author="Assaf Elovic",
    author_email="assaf.elovic@gmail.com",
    license="MIT",
    classifiers=[
        "License :: OSI Approved :: MIT License",
        "Intended Audience :: Developers",
        "Intended Audience :: Education",
        "Intended Audience :: Science/Research",
        "Programming Language :: Python :: 3.11",
        "Programming Language :: Python :: 3.12",
        "Topic :: Scientific/Engineering :: Artificial Intelligence",
    ],
    python_requires='>=3.11',
    install_requires=reqs,


)<|MERGE_RESOLUTION|>--- conflicted
+++ resolved
@@ -1,10 +1,6 @@
 from setuptools import find_packages, setup
 
-<<<<<<< HEAD
-LATEST_VERSION = "0.13.3"
-=======
 LATEST_VERSION = "0.13.4"
->>>>>>> f7e63d2a
 
 exclude_packages = [
     "selenium",
