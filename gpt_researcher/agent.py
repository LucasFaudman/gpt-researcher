--- conflicted
+++ resolved
@@ -55,8 +55,8 @@
         max_subtopics: int = 5,
         log_handler=None,
         prompt_family: str | None = None,
-<<<<<<< HEAD
         mcp_configs: list[dict] | None = None,
+        **kwargs
     ):
         """
         Initialize a GPT Researcher instance.
@@ -107,11 +107,7 @@
                 }]
                 ```
         """
-=======
-        **kwargs
-    ):
         self.kwargs = kwargs
->>>>>>> f7e63d2a
         self.query = query
         self.report_type = report_type
         self.cfg = Config(config_path)
