import json_repair

from gpt_researcher.llm_provider.generic.base import ReasoningEfforts
from ..utils.llm import create_chat_completion
from ..prompts import PromptFamily
from typing import Any, List, Dict
from ..config import Config
import logging

logger = logging.getLogger(__name__)

async def get_search_results(query: str, retriever: Any, query_domains: List[str] = None) -> List[Dict[str, Any]]:
    """
    Get web search results for a given query.

    Args:
        query: The search query
        retriever: The retriever instance
        query_domains: Optional list of domains to search

    Returns:
        A list of search results
    """
    search_retriever = retriever(query, query_domains=query_domains)
    return search_retriever.search()

async def generate_sub_queries(
    query: str,
    parent_query: str,
    report_type: str,
    context: List[Dict[str, Any]],
    cfg: Config,
    cost_callback: callable = None,
    prompt_family: type[PromptFamily] | PromptFamily = PromptFamily,
    **kwargs
) -> List[str]:
    """
    Generate sub-queries using the specified LLM model.

    Args:
        query: The original query
        parent_query: The parent query
        report_type: The type of report
        max_iterations: Maximum number of research iterations
        context: Search results context
        cfg: Configuration object
        cost_callback: Callback for cost calculation
        prompt_family: Family of prompts

    Returns:
        A list of sub-queries
    """
    gen_queries_prompt = prompt_family.generate_search_queries_prompt(
        query,
        parent_query,
        report_type,
        max_iterations=cfg.max_iterations or 3,
        context=context,
    )

    try:
        response = await create_chat_completion(
            model=cfg.strategic_llm_model,
            messages=[{"role": "user", "content": gen_queries_prompt}],
            llm_provider=cfg.strategic_llm_provider,
            max_tokens=None,
            llm_kwargs=cfg.llm_kwargs,
            reasoning_effort=ReasoningEfforts.Medium.value,
            cost_callback=cost_callback,
            **kwargs
        )
    except Exception as e:
        logger.warning(f"Error with strategic LLM: {e}. Retrying with max_tokens={cfg.strategic_token_limit}.")
        logger.warning(f"See https://github.com/assafelovic/gpt-researcher/issues/1022")
        try:
            response = await create_chat_completion(
                model=cfg.strategic_llm_model,
                messages=[{"role": "user", "content": gen_queries_prompt}],
                max_tokens=cfg.strategic_token_limit,
                llm_provider=cfg.strategic_llm_provider,
                llm_kwargs=cfg.llm_kwargs,
                cost_callback=cost_callback,
                **kwargs
            )
            logger.warning(f"Retrying with max_tokens={cfg.strategic_token_limit} successful.")
        except Exception as e:
            logger.warning(f"Retrying with max_tokens={cfg.strategic_token_limit} failed.")
            logger.warning(f"Error with strategic LLM: {e}. Falling back to smart LLM.")
            response = await create_chat_completion(
                model=cfg.smart_llm_model,
                messages=[{"role": "user", "content": gen_queries_prompt}],
                temperature=cfg.temperature,
                max_tokens=cfg.smart_token_limit,
                llm_provider=cfg.smart_llm_provider,
                llm_kwargs=cfg.llm_kwargs,
                cost_callback=cost_callback,
                **kwargs
            )

    return json_repair.loads(response)

async def plan_research_outline(
    query: str,
    search_results: List[Dict[str, Any]],
    agent_role_prompt: str,
    cfg: Config,
    parent_query: str,
    report_type: str,
    cost_callback: callable = None,
<<<<<<< HEAD
    retriever_names: List[str] = None,
=======
    **kwargs
>>>>>>> f7e63d2a
) -> List[str]:
    """
    Plan the research outline by generating sub-queries.

    Args:
        query: Original query
        search_results: Initial search results
        agent_role_prompt: Agent role prompt
        cfg: Configuration object
        parent_query: Parent query
        report_type: Report type
        cost_callback: Callback for cost calculation
        retriever_names: Names of the retrievers being used

    Returns:
        A list of sub-queries
    """
    # Handle the case where retriever_names is not provided
    if retriever_names is None:
        retriever_names = []
    
    # For MCP retrievers, we may want to skip sub-query generation
    # Check if MCP is the only retriever or one of multiple retrievers
    if retriever_names and ("mcp" in retriever_names or "MCPRetriever" in retriever_names):
        mcp_only = (len(retriever_names) == 1 and 
                   ("mcp" in retriever_names or "MCPRetriever" in retriever_names))
        
        if mcp_only:
            # If MCP is the only retriever, skip sub-query generation
            logger.info("Using MCP retriever only - skipping sub-query generation")
            # Return the original query to prevent additional search iterations
            return [query]
        else:
            # If MCP is one of multiple retrievers, generate sub-queries for the others
            logger.info("Using MCP with other retrievers - generating sub-queries for non-MCP retrievers")

    # Generate sub-queries for research outline
    sub_queries = await generate_sub_queries(
        query,
        parent_query,
        report_type,
        search_results,
        cfg,
        cost_callback,
        **kwargs
    )

    return sub_queries<|MERGE_RESOLUTION|>--- conflicted
+++ resolved
@@ -107,11 +107,8 @@
     parent_query: str,
     report_type: str,
     cost_callback: callable = None,
-<<<<<<< HEAD
     retriever_names: List[str] = None,
-=======
     **kwargs
->>>>>>> f7e63d2a
 ) -> List[str]:
     """
     Plan the research outline by generating sub-queries.
